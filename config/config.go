--- conflicted
+++ resolved
@@ -136,9 +136,7 @@
 
 // Config is clash config manager
 type Config struct {
-<<<<<<< HEAD
 	General       *General
-	IPTables      *IPTables
 	Mitm          *Mitm
 	DNS           *DNS
 	Experimental  *Experimental
@@ -150,18 +148,6 @@
 	Proxies       map[string]C.Proxy
 	Providers     map[string]providerTypes.ProxyProvider
 	MainMatcher   C.Matcher
-=======
-	General      *General
-	Mitm         *Mitm
-	DNS          *DNS
-	Experimental *Experimental
-	Hosts        *trie.DomainTrie[netip.Addr]
-	Profile      *Profile
-	Rules        []C.Rule
-	Users        []auth.AuthUser
-	Proxies      map[string]C.Proxy
-	Providers    map[string]providerTypes.ProxyProvider
->>>>>>> d3eddc6a
 }
 
 type RawDNS struct {
@@ -273,17 +259,10 @@
 			AutoRoute:           false,
 			AutoDetectInterface: false,
 		},
-<<<<<<< HEAD
 		EBpf: EBpf{
 			RedirectToTun: []string{},
 			AutoRedir:     []string{},
 		},
-		IPTables: IPTables{
-			Enable:           false,
-			InboundInterface: "lo",
-		},
-=======
->>>>>>> d3eddc6a
 		DNS: RawDNS{
 			Enable:       false,
 			UseHosts:     true,
