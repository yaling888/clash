package proxy

import (
	"crypto/rsa"
	"crypto/tls"
	"crypto/x509"
	"fmt"
	"net"
	"net/netip"
	"os"
	"sort"
	"strconv"
	"sync"
	"time"

	"github.com/Dreamacro/clash/adapter/inbound"
	"github.com/Dreamacro/clash/adapter/outbound"
	"github.com/Dreamacro/clash/common/cert"
	S "github.com/Dreamacro/clash/component/script"
	"github.com/Dreamacro/clash/config"
	C "github.com/Dreamacro/clash/constant"
	"github.com/Dreamacro/clash/listener/http"
	"github.com/Dreamacro/clash/listener/mitm"
	"github.com/Dreamacro/clash/listener/mixed"
	"github.com/Dreamacro/clash/listener/redir"
	"github.com/Dreamacro/clash/listener/socks"
	"github.com/Dreamacro/clash/listener/tproxy"
	"github.com/Dreamacro/clash/listener/tun"
	"github.com/Dreamacro/clash/listener/tun/ipstack"
	"github.com/Dreamacro/clash/log"
	rewrites "github.com/Dreamacro/clash/rewrite"
	"github.com/Dreamacro/clash/tunnel"
)

var (
	allowLan             = false
	bindAddress          = "*"
	lastTunConf          *config.Tun
	lastTunAddressPrefix *netip.Prefix

	socksListener     *socks.Listener
	socksUDPListener  *socks.UDPListener
	httpListener      *http.Listener
	redirListener     *redir.Listener
	redirUDPListener  *tproxy.UDPListener
	tproxyListener    *tproxy.Listener
	tproxyUDPListener *tproxy.UDPListener
	mixedListener     *mixed.Listener
	mixedUDPLister    *socks.UDPListener
	tunStackListener  ipstack.Stack
	mitmListener      *mitm.Listener

	// lock for recreate function
	socksMux  sync.Mutex
	httpMux   sync.Mutex
	redirMux  sync.Mutex
	tproxyMux sync.Mutex
	mixedMux  sync.Mutex
	tunMux    sync.Mutex
	mitmMux   sync.Mutex
)

type Ports struct {
	Port       int `json:"port"`
	SocksPort  int `json:"socks-port"`
	RedirPort  int `json:"redir-port"`
	TProxyPort int `json:"tproxy-port"`
	MixedPort  int `json:"mixed-port"`
	MitmPort   int `json:"mitm-port"`
}

func GetTunConf() config.Tun {
	if lastTunConf == nil {
		return config.Tun{
			Enable: false,
		}
	}
	return *lastTunConf
}

func AllowLan() bool {
	return allowLan
}

func BindAddress() string {
	return bindAddress
}

func SetAllowLan(al bool) {
	allowLan = al
}

func SetBindAddress(host string) {
	bindAddress = host
}

func ReCreateHTTP(port int, tcpIn chan<- C.ConnContext) {
	httpMux.Lock()
	defer httpMux.Unlock()

	var err error
	defer func() {
		if err != nil {
			log.Errorln("Start HTTP server error: %s", err.Error())
		}
	}()

	addr := genAddr(bindAddress, port, allowLan)

	if httpListener != nil {
		if httpListener.RawAddress() == addr {
			return
		}
		httpListener.Close()
		httpListener = nil
	}

	if portIsZero(addr) {
		return
	}

	httpListener, err = http.New(addr, tcpIn)
	if err != nil {
		return
	}

	log.Infoln("HTTP proxy listening at: %s", httpListener.Address())
}

func ReCreateSocks(port int, tcpIn chan<- C.ConnContext, udpIn chan<- *inbound.PacketAdapter) {
	socksMux.Lock()
	defer socksMux.Unlock()

	var err error
	defer func() {
		if err != nil {
			log.Errorln("Start SOCKS server error: %s", err.Error())
		}
	}()

	addr := genAddr(bindAddress, port, allowLan)

	shouldTCPIgnore := false
	shouldUDPIgnore := false

	if socksListener != nil {
		if socksListener.RawAddress() != addr {
			socksListener.Close()
			socksListener = nil
		} else {
			shouldTCPIgnore = true
		}
	}

	if socksUDPListener != nil {
		if socksUDPListener.RawAddress() != addr {
			socksUDPListener.Close()
			socksUDPListener = nil
		} else {
			shouldUDPIgnore = true
		}
	}

	if shouldTCPIgnore && shouldUDPIgnore {
		return
	}

	if portIsZero(addr) {
		return
	}

	tcpListener, err := socks.New(addr, tcpIn)
	if err != nil {
		return
	}

	udpListener, err := socks.NewUDP(addr, udpIn)
	if err != nil {
		tcpListener.Close()
		return
	}

	socksListener = tcpListener
	socksUDPListener = udpListener

	log.Infoln("SOCKS proxy listening at: %s", socksListener.Address())
}

func ReCreateRedir(port int, tcpIn chan<- C.ConnContext, udpIn chan<- *inbound.PacketAdapter) {
	redirMux.Lock()
	defer redirMux.Unlock()

	var err error
	defer func() {
		if err != nil {
			log.Errorln("Start Redir server error: %s", err.Error())
		}
	}()

	addr := genAddr(bindAddress, port, allowLan)

	if redirListener != nil {
		if redirListener.RawAddress() == addr {
			return
		}
		redirListener.Close()
		redirListener = nil
	}

	if redirUDPListener != nil {
		if redirUDPListener.RawAddress() == addr {
			return
		}
		redirUDPListener.Close()
		redirUDPListener = nil
	}

	if portIsZero(addr) {
		return
	}

	redirListener, err = redir.New(addr, tcpIn)
	if err != nil {
		return
	}

	redirUDPListener, err = tproxy.NewUDP(addr, udpIn)
	if err != nil {
		log.Warnln("Failed to start Redir UDP Listener: %s", err)
	}

	log.Infoln("Redirect proxy listening at: %s", redirListener.Address())
}

func ReCreateTProxy(port int, tcpIn chan<- C.ConnContext, udpIn chan<- *inbound.PacketAdapter) {
	tproxyMux.Lock()
	defer tproxyMux.Unlock()

	var err error
	defer func() {
		if err != nil {
			log.Errorln("Start TProxy server error: %s", err.Error())
		}
	}()

	addr := genAddr(bindAddress, port, allowLan)

	if tproxyListener != nil {
		if tproxyListener.RawAddress() == addr {
			return
		}
		tproxyListener.Close()
		tproxyListener = nil
	}

	if tproxyUDPListener != nil {
		if tproxyUDPListener.RawAddress() == addr {
			return
		}
		tproxyUDPListener.Close()
		tproxyUDPListener = nil
	}

	if portIsZero(addr) {
		return
	}

	tproxyListener, err = tproxy.New(addr, tcpIn)
	if err != nil {
		return
	}

	tproxyUDPListener, err = tproxy.NewUDP(addr, udpIn)
	if err != nil {
		log.Warnln("Failed to start TProxy UDP Listener: %s", err)
	}

	log.Infoln("TProxy server listening at: %s", tproxyListener.Address())
}

func ReCreateMixed(port int, tcpIn chan<- C.ConnContext, udpIn chan<- *inbound.PacketAdapter) {
	mixedMux.Lock()
	defer mixedMux.Unlock()

	var err error
	defer func() {
		if err != nil {
			log.Errorln("Start Mixed(http+socks) server error: %s", err.Error())
		}
	}()

	addr := genAddr(bindAddress, port, allowLan)

	shouldTCPIgnore := false
	shouldUDPIgnore := false

	if mixedListener != nil {
		if mixedListener.RawAddress() != addr {
			mixedListener.Close()
			mixedListener = nil
		} else {
			shouldTCPIgnore = true
		}
	}
	if mixedUDPLister != nil {
		if mixedUDPLister.RawAddress() != addr {
			mixedUDPLister.Close()
			mixedUDPLister = nil
		} else {
			shouldUDPIgnore = true
		}
	}

	if shouldTCPIgnore && shouldUDPIgnore {
		return
	}

	if portIsZero(addr) {
		return
	}

	mixedListener, err = mixed.New(addr, tcpIn)
	if err != nil {
		return
	}

	mixedUDPLister, err = socks.NewUDP(addr, udpIn)
	if err != nil {
		mixedListener.Close()
		return
	}

	log.Infoln("Mixed(http+socks) proxy listening at: %s", mixedListener.Address())
}

func ReCreateTun(tunConf *config.Tun, tunAddressPrefix *netip.Prefix, tcpIn chan<- C.ConnContext, udpIn chan<- *inbound.PacketAdapter) {
	tunMux.Lock()
	defer tunMux.Unlock()

	var err error
	defer func() {
		if err != nil {
			log.Errorln("Start TUN listening error: %s", err.Error())
<<<<<<< HEAD
			S.Py_Finalize()
			os.Exit(2)
=======
>>>>>>> 3c07ba6b
		}
	}()

	if tunAddressPrefix == nil {
		tunAddressPrefix = lastTunAddressPrefix
	}

	if !hasTunConfigChange(tunConf, tunAddressPrefix) {
		return
	}

	if tunStackListener != nil {
		_ = tunStackListener.Close()
		tunStackListener = nil
		lastTunConf = nil
		lastTunAddressPrefix = nil
	}

	if !tunConf.Enable {
		return
	}

	tunStackListener, err = tun.New(tunConf, tunAddressPrefix, tcpIn, udpIn)
	if err != nil {
		return
	}

	lastTunConf = tunConf
	lastTunAddressPrefix = tunAddressPrefix
}

func ReCreateMitm(port int, tcpIn chan<- C.ConnContext) {
	mitmMux.Lock()
	defer mitmMux.Unlock()

	var err error
	defer func() {
		if err != nil {
			log.Errorln("Start MITM server error: %s", err.Error())
		}
	}()

	addr := genAddr(bindAddress, port, allowLan)

	if mitmListener != nil {
		if mitmListener.RawAddress() == addr {
			return
		}
		tunnel.MitmOutbound = nil
		_ = mitmListener.Close()
		mitmListener = nil
	}

	if portIsZero(addr) {
		return
	}

	if err = initCert(); err != nil {
		return
	}

	var (
		rootCACert tls.Certificate
		x509c      *x509.Certificate
		certOption *cert.Config
	)

	rootCACert, err = tls.LoadX509KeyPair(C.Path.RootCA(), C.Path.CAKey())
	if err != nil {
		return
	}

	privateKey := rootCACert.PrivateKey.(*rsa.PrivateKey)

	x509c, err = x509.ParseCertificate(rootCACert.Certificate[0])
	if err != nil {
		return
	}

	certOption, err = cert.NewConfig(
		x509c,
		privateKey,
	)
	if err != nil {
		return
	}

	certOption.SetValidity(time.Hour * 24 * 365 * 2) // 2 years
	certOption.SetOrganization("Clash ManInTheMiddle Proxy Services")

	opt := &mitm.Option{
		Addr:       addr,
		ApiHost:    "mitm.clash",
		CertConfig: certOption,
		Handler:    &rewrites.RewriteHandler{},
	}

	mitmListener, err = mitm.New(opt, tcpIn)
	if err != nil {
		return
	}

	tunnel.MitmOutbound = outbound.NewMitm(mitmListener.Address())

	log.Infoln("Mitm proxy listening at: %s", mitmListener.Address())
}

// GetPorts return the ports of proxy servers
func GetPorts() *Ports {
	ports := &Ports{}

	if httpListener != nil {
		_, portStr, _ := net.SplitHostPort(httpListener.Address())
		port, _ := strconv.Atoi(portStr)
		ports.Port = port
	}

	if socksListener != nil {
		_, portStr, _ := net.SplitHostPort(socksListener.Address())
		port, _ := strconv.Atoi(portStr)
		ports.SocksPort = port
	}

	if redirListener != nil {
		_, portStr, _ := net.SplitHostPort(redirListener.Address())
		port, _ := strconv.Atoi(portStr)
		ports.RedirPort = port
	}

	if tproxyListener != nil {
		_, portStr, _ := net.SplitHostPort(tproxyListener.Address())
		port, _ := strconv.Atoi(portStr)
		ports.TProxyPort = port
	}

	if mixedListener != nil {
		_, portStr, _ := net.SplitHostPort(mixedListener.Address())
		port, _ := strconv.Atoi(portStr)
		ports.MixedPort = port
	}

	if mitmListener != nil {
		_, portStr, _ := net.SplitHostPort(mitmListener.Address())
		port, _ := strconv.Atoi(portStr)
		ports.MitmPort = port
	}

	return ports
}

func portIsZero(addr string) bool {
	_, port, err := net.SplitHostPort(addr)
	if port == "0" || port == "" || err != nil {
		return true
	}
	return false
}

func genAddr(host string, port int, allowLan bool) string {
	if allowLan {
		if host == "*" {
			return fmt.Sprintf(":%d", port)
		}
		return fmt.Sprintf("%s:%d", host, port)
	}

	return fmt.Sprintf("127.0.0.1:%d", port)
}

func hasTunConfigChange(tunConf *config.Tun, tunAddressPrefix *netip.Prefix) bool {
	if lastTunConf == nil {
		return true
	}

	if len(lastTunConf.DNSHijack) != len(tunConf.DNSHijack) {
		return true
	}

	sort.Slice(lastTunConf.DNSHijack, func(i, j int) bool {
		return lastTunConf.DNSHijack[i].Addr().Less(lastTunConf.DNSHijack[j].Addr())
	})

	sort.Slice(tunConf.DNSHijack, func(i, j int) bool {
		return tunConf.DNSHijack[i].Addr().Less(tunConf.DNSHijack[j].Addr())
	})

	for i, dns := range tunConf.DNSHijack {
		if dns != lastTunConf.DNSHijack[i] {
			return true
		}
	}

	if lastTunConf.Enable != tunConf.Enable ||
		lastTunConf.Device != tunConf.Device ||
		lastTunConf.Stack != tunConf.Stack ||
		lastTunConf.AutoRoute != tunConf.AutoRoute {
		return true
	}

	if (tunAddressPrefix != nil && lastTunAddressPrefix == nil) || (tunAddressPrefix == nil && lastTunAddressPrefix != nil) {
		return true
	}

	if tunAddressPrefix != nil && lastTunAddressPrefix != nil && *tunAddressPrefix != *lastTunAddressPrefix {
		return true
	}

	return false
}

func initCert() error {
	if _, err := os.Stat(C.Path.RootCA()); os.IsNotExist(err) {
		log.Infoln("Can't find mitm_ca.crt, start generate")
		err = cert.GenerateAndSave(C.Path.RootCA(), C.Path.CAKey())
		if err != nil {
			return err
		}
		log.Infoln("Generated CA private key and CA certificate finish")
	}

	return nil
}

func Cleanup() {
	if tunStackListener != nil {
		_ = tunStackListener.Close()
	}
}<|MERGE_RESOLUTION|>--- conflicted
+++ resolved
@@ -16,7 +16,6 @@
 	"github.com/Dreamacro/clash/adapter/inbound"
 	"github.com/Dreamacro/clash/adapter/outbound"
 	"github.com/Dreamacro/clash/common/cert"
-	S "github.com/Dreamacro/clash/component/script"
 	"github.com/Dreamacro/clash/config"
 	C "github.com/Dreamacro/clash/constant"
 	"github.com/Dreamacro/clash/listener/http"
@@ -341,11 +340,6 @@
 	defer func() {
 		if err != nil {
 			log.Errorln("Start TUN listening error: %s", err.Error())
-<<<<<<< HEAD
-			S.Py_Finalize()
-			os.Exit(2)
-=======
->>>>>>> 3c07ba6b
 		}
 	}()
 
